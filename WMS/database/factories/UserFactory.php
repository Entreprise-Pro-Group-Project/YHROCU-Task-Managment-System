--- conflicted
+++ resolved
@@ -27,11 +27,8 @@
             'first_name' => fake()->firstName(),
             'last_name' => fake()->lastName(),
             'username' => fake()->unique()->userName(),
-<<<<<<< HEAD
-=======
             'phone_number' => fake()->phoneNumber(),
             'role' => fake()->randomElement(['admin', 'supervisor', 'staff']),
->>>>>>> 5637b5dc
             'email' => fake()->unique()->safeEmail(),
             'phone_number' => fake()->numerify('##########'),
             'email_verified_at' => now(),
