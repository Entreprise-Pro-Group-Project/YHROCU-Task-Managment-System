--- conflicted
+++ resolved
@@ -122,11 +122,7 @@
     
     public function create()
     {
-<<<<<<< HEAD
-        $users = User::where('role', 'staff')->get();
-=======
         $users = User::where('role', 'staff')->get(); 
->>>>>>> 5637b5dc
 
         if (Auth::user()->role === 'supervisor') {
             return view('projects.screate', compact('users'));
